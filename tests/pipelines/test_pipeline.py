--- conflicted
+++ resolved
@@ -153,10 +153,7 @@
         run_id=logged_run.info.run_id, path="train"
     )
     assert {artifact.path for artifact in artifacts} == {
-<<<<<<< HEAD
-=======
         "train/best_parameters.yaml",
->>>>>>> ca98d871
         "train/card.html",
         "train/estimator",
         "train/model",
