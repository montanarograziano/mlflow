--- conflicted
+++ resolved
@@ -144,92 +144,6 @@
     assert exc.value.error_code == ErrorCode.Name(INVALID_PARAMETER_VALUE)
 
 
-<<<<<<< HEAD
-=======
-def test_list_experiments():
-    def _assert_exps(ids_to_lifecycle_stage, view_type_arg):
-        result = [
-            (exp.experiment_id, exp.lifecycle_stage)
-            for exp in client.list_experiments(view_type=view_type_arg)
-        ]
-
-        assert result == list(ids_to_lifecycle_stage.items())
-
-    experiment_id = mlflow.create_experiment("exp_1")
-    assert experiment_id == "1"
-    client = tracking.MlflowClient()
-    _assert_exps({"0": LifecycleStage.ACTIVE, "1": LifecycleStage.ACTIVE}, ViewType.ACTIVE_ONLY)
-    _assert_exps({"0": LifecycleStage.ACTIVE, "1": LifecycleStage.ACTIVE}, ViewType.ALL)
-    _assert_exps({}, ViewType.DELETED_ONLY)
-    client.delete_experiment(experiment_id)
-    _assert_exps({"0": LifecycleStage.ACTIVE}, ViewType.ACTIVE_ONLY)
-    _assert_exps({"0": LifecycleStage.ACTIVE, "1": LifecycleStage.DELETED}, ViewType.ALL)
-    _assert_exps({"1": LifecycleStage.DELETED}, ViewType.DELETED_ONLY)
-
-
-def test_list_experiments_paginated():
-    experiments = []
-    for i in range(10):
-        experiments.append(mlflow.create_experiment("paginated_exp_" + str(i)))
-    max_results = 5
-    returned_experiments = []
-    client = tracking.MlflowClient()
-    result = client.list_experiments(max_results=max_results, page_token=None)
-    assert len(result) == max_results
-    returned_experiments.extend(result)
-    while result.token:
-        result = client.list_experiments(max_results=max_results, page_token=result.token)
-        assert len(result) <= max_results
-        returned_experiments.extend(result)
-    assert result.token is None
-    returned_exp_id_set = {exp.experiment_id for exp in returned_experiments}
-    assert set(experiments) - returned_exp_id_set == set()
-
-
-def test_list_experiments_paginated_returns_in_correct_order():
-    testnames = []
-    for i in range(20):
-        name = "paginated_exp_order_" + str(i)
-        mlflow.create_experiment(name)
-        testnames.append(name)
-
-    client = tracking.MlflowClient()
-    # test that pagination will return all valid results in sorted order
-    # by name ascending
-    result = client.list_experiments(max_results=3, page_token=None)
-    assert result.token is not None
-    assert [exp.name for exp in result[1:]] == testnames[0:2]
-
-    result = client.list_experiments(max_results=4, page_token=result.token)
-    assert result.token is not None
-    assert [exp.name for exp in result] == testnames[2:6]
-
-    result = client.list_experiments(max_results=6, page_token=result.token)
-    assert result.token is not None
-    assert [exp.name for exp in result] == testnames[6:12]
-
-    result = client.list_experiments(max_results=8, page_token=result.token)
-    # this page token should be none
-    assert result.token is None
-    assert [exp.name for exp in result] == testnames[12:]
-
-
-def test_list_experiments_paginated_errors():
-    client = tracking.MlflowClient()
-    # test that providing a completely invalid page token throws
-    with pytest.raises(MlflowException, match="Invalid page token") as exception_context:
-        client.list_experiments(page_token="evilhax", max_results=20)
-    assert exception_context.value.error_code == ErrorCode.Name(INVALID_PARAMETER_VALUE)
-
-    # test that providing too large of a max_results throws
-    with pytest.raises(
-        MlflowException, match="Invalid value for request parameter max_results"
-    ) as exception_context:
-        client.list_experiments(page_token=None, max_results=int(1e15))
-    assert exception_context.value.error_code == ErrorCode.Name(INVALID_PARAMETER_VALUE)
-
-
->>>>>>> ca98d871
 @pytest.mark.usefixtures("reset_active_experiment")
 def test_set_experiment_with_zero_id(reset_mock):
     reset_mock(
