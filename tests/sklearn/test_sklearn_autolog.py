--- conflicted
+++ resolved
@@ -30,11 +30,8 @@
     _is_plotting_supported,
     _get_arg_names,
     _log_child_runs_info,
-<<<<<<< HEAD
     _log_estimator_content,
-=======
     _is_estimator_html_repr_supported,
->>>>>>> ca98d871
 )
 from mlflow.utils import _truncate_dict
 from mlflow.utils.autologging_utils import MlflowAutologgingQueueingClient
@@ -1179,435 +1176,6 @@
     assert model.predict(1) == np.array([8])
 
 
-<<<<<<< HEAD
-=======
-def test_eval_and_log_metrics_for_regressor():
-    # disable autologging so that we can check for the sole existence of eval-time metrics
-    mlflow.sklearn.autolog(disable=True)
-
-    # use simple `LinearRegression`, which only implements `fit`.
-    model = sklearn.linear_model.LinearRegression()
-    X, y_true = get_iris()
-    X_eval = X[:-1, :]
-    y_eval = y_true[:-1]
-    with mlflow.start_run() as run:
-        model = fit_model(model, X, y_true, "fake")
-        eval_metrics = mlflow.sklearn.eval_and_log_metrics(
-            model=model, X=X_eval, y_true=y_eval, prefix="eval_"
-        )
-    # Check correctness for the returned metrics/artifacts
-    y_pred = model.predict(X_eval)
-    assert eval_metrics == {
-        "eval_score": model.score(X_eval, y_eval),
-        "eval_mse": sklearn.metrics.mean_squared_error(y_eval, y_pred),
-        "eval_rmse": np.sqrt(sklearn.metrics.mean_squared_error(y_eval, y_pred)),
-        "eval_mae": sklearn.metrics.mean_absolute_error(y_eval, y_pred),
-        "eval_r2_score": sklearn.metrics.r2_score(y_eval, y_pred),
-    }
-
-    # Check that logged metrics/artifacts are the same as returned by the method
-    run_id = run.info.run_id
-    _, metrics, _, artifacts = get_run_data(run_id)
-    assert metrics == eval_metrics
-    assert artifacts == (["estimator.html"] if _is_estimator_html_repr_supported() else [])
-
-
-def test_eval_and_log_metrics_for_binary_classifier():
-    # disable autologging so that we can check for the sole existence of eval-time metrics
-    mlflow.sklearn.autolog(disable=True)
-
-    import sklearn.ensemble
-
-    # use RandomForestClassifier that has method [predict_proba], so that we can test
-    # logging of (1) log_loss and (2) roc_auc_score.
-    model = sklearn.ensemble.RandomForestClassifier(max_depth=2, random_state=0, n_estimators=10)
-
-    # use binary datasets to cover the test for roc curve & precision recall curve
-    X, y = sklearn.datasets.load_breast_cancer(return_X_y=True)
-    X_eval = X[:-1, :]
-    y_eval = y[:-1]
-
-    with mlflow.start_run() as run:
-        model = fit_model(model, X, y, "fit")
-        eval_metrics = mlflow.sklearn.eval_and_log_metrics(
-            model=model, X=X_eval, y_true=y_eval, prefix="val_"
-        )
-
-    y_pred = model.predict(X_eval)
-    y_pred_prob = model.predict_proba(X_eval)
-    # For binary classification, y_score only accepts the probability of greater label
-    y_pred_prob_roc = y_pred_prob[:, 1]
-
-    expected_metrics = {
-        "val_score": model.score(X_eval, y_eval),
-        "val_accuracy_score": sklearn.metrics.accuracy_score(y_eval, y_pred),
-        "val_precision_score": sklearn.metrics.precision_score(y_eval, y_pred, average="weighted"),
-        "val_recall_score": sklearn.metrics.recall_score(y_eval, y_pred, average="weighted"),
-        "val_f1_score": sklearn.metrics.f1_score(y_eval, y_pred, average="weighted"),
-        "val_log_loss": sklearn.metrics.log_loss(y_eval, y_pred_prob),
-    }
-    if _is_metric_supported("roc_auc_score"):
-        expected_metrics["val_roc_auc_score"] = sklearn.metrics.roc_auc_score(
-            y_eval,
-            y_score=y_pred_prob_roc,
-            average="weighted",
-            multi_class="ovo",
-        )
-    assert eval_metrics == expected_metrics
-
-    eval_artifacts = ["estimator.html"] if _is_estimator_html_repr_supported() else []
-    if _is_plotting_supported():
-        eval_artifacts.extend(
-            [
-                "{}.png".format("val_confusion_matrix"),
-                "{}.png".format("val_roc_curve"),
-                "{}.png".format("val_precision_recall_curve"),
-            ]
-        )
-
-    # Check that logged artifacts/metrics are the same as the ones returned by the method
-    run_id = run.info.run_id
-    _, metrics, _, artifacts = get_run_data(run_id)
-
-    assert metrics == eval_metrics
-    assert sorted(artifacts) == sorted(eval_artifacts)
-
-
-def test_eval_and_log_metrics_for_binary_classifier_with_pos_label():
-    # disable autologging so that we can check for the sole existence of eval-time metrics
-    mlflow.sklearn.autolog(disable=True)
-
-    import sklearn.ensemble
-
-    model = sklearn.ensemble.RandomForestClassifier(max_depth=2, random_state=0, n_estimators=10)
-    X, y = sklearn.datasets.load_breast_cancer(return_X_y=True)
-    X_eval = X[:-1, :]
-    y_eval = y[:-1]
-
-    with mlflow.start_run() as run:
-        model = fit_model(model, X, y, "fit")
-        eval_metrics = mlflow.sklearn.eval_and_log_metrics(
-            model=model, X=X_eval, y_true=y_eval, prefix="val_", pos_label=1
-        )
-
-    y_pred = model.predict(X_eval)
-    y_pred_prob = model.predict_proba(X_eval)
-    # For binary classification, y_score only accepts the probability of greater label
-    y_pred_prob_roc = y_pred_prob[:, 1]
-
-    expected_metrics = {
-        "val_score": model.score(X_eval, y_eval),
-        "val_accuracy_score": sklearn.metrics.accuracy_score(y_eval, y_pred),
-        "val_precision_score": sklearn.metrics.precision_score(y_eval, y_pred, pos_label=1),
-        "val_recall_score": sklearn.metrics.recall_score(y_eval, y_pred, pos_label=1),
-        "val_f1_score": sklearn.metrics.f1_score(y_eval, y_pred, pos_label=1),
-        "val_log_loss": sklearn.metrics.log_loss(y_eval, y_pred_prob),
-    }
-    if _is_metric_supported("roc_auc_score"):
-        expected_metrics["val_roc_auc_score"] = sklearn.metrics.roc_auc_score(
-            y_eval,
-            y_score=y_pred_prob_roc,
-            average="weighted",
-            multi_class="ovo",
-        )
-    assert eval_metrics == pytest.approx(expected_metrics)
-
-    eval_artifacts = ["estimator.html"] if _is_estimator_html_repr_supported() else []
-    if _is_plotting_supported():
-        eval_artifacts.extend(
-            [
-                "{}.png".format("val_confusion_matrix"),
-                "{}.png".format("val_roc_curve"),
-                "{}.png".format("val_precision_recall_curve"),
-            ]
-        )
-
-    # Check that logged artifacts/metrics are the same as the ones returned by the method
-    run_id = run.info.run_id
-    _, metrics, _, artifacts = get_run_data(run_id)
-
-    assert metrics == eval_metrics
-    assert sorted(artifacts) == sorted(eval_artifacts)
-
-
-def test_eval_and_log_metrics_matches_training_metrics():
-    mlflow.sklearn.autolog()
-
-    import sklearn.ensemble
-
-    # use RandomForestClassifier that has method [predict_proba], so that we can test
-    # logging of (1) log_loss and (2) roc_auc_score.
-    model = sklearn.ensemble.RandomForestClassifier(max_depth=2, random_state=0, n_estimators=10)
-
-    # use binary datasets to cover the test for roc curve & precision recall curve
-    X, y = sklearn.datasets.load_breast_cancer(return_X_y=True)
-    X_eval = X[:-1, :]
-    y_eval = y[:-1]
-
-    with mlflow.start_run() as run:
-        model = fit_model(model, X, y, "fit")
-        eval_metrics = mlflow.sklearn.eval_and_log_metrics(
-            model=model, X=X_eval, y_true=y_eval, prefix="val_"
-        )
-
-    y_pred = model.predict(X_eval)
-    y_pred_prob = model.predict_proba(X_eval)
-    # For binary classification, y_score only accepts the probability of greater label
-    y_pred_prob_roc = y_pred_prob[:, 1]
-
-    expected_metrics = {
-        "val_score": model.score(X_eval, y_eval),
-        "val_accuracy_score": sklearn.metrics.accuracy_score(y_eval, y_pred),
-        "val_precision_score": sklearn.metrics.precision_score(y_eval, y_pred, average="weighted"),
-        "val_recall_score": sklearn.metrics.recall_score(y_eval, y_pred, average="weighted"),
-        "val_f1_score": sklearn.metrics.f1_score(y_eval, y_pred, average="weighted"),
-        "val_log_loss": sklearn.metrics.log_loss(y_eval, y_pred_prob),
-    }
-    if _is_metric_supported("roc_auc_score"):
-        expected_metrics["val_roc_auc_score"] = sklearn.metrics.roc_auc_score(
-            y_eval,
-            y_score=y_pred_prob_roc,
-            average="weighted",
-            multi_class="ovo",
-        )
-    assert eval_metrics == expected_metrics
-
-    eval_artifacts = []
-    if _is_plotting_supported():
-        eval_artifacts.extend(
-            [
-                "{}.png".format("val_confusion_matrix"),
-                "{}.png".format("val_roc_curve"),
-                "{}.png".format("val_precision_recall_curve"),
-            ]
-        )
-
-    # Check that eval metrics/artifacts match the training metrics/artifacts
-    run_id = run.info.run_id
-    _, metrics, _, artifacts = get_run_data(run_id)
-
-    for key, value in eval_metrics.items():
-        assert metrics[str(key)] == value
-        assert metrics[str(key).replace("val_", "training_")] is not None
-
-    for path in eval_artifacts:
-        assert path in artifacts
-        assert str(path).replace("val_", "training_") in artifacts
-
-
-def test_eval_and_log_metrics_for_classifier_multi_class():
-    # disable autologging so that we can check for the sole existence of eval-time metrics
-    mlflow.sklearn.autolog(disable=True)
-
-    import sklearn.ensemble
-
-    # use RandomForestClassifier that has method [predict_proba], so that we can test
-    # logging of (1) log_loss and (2) roc_auc_score.
-    model = sklearn.ensemble.RandomForestClassifier(max_depth=2, random_state=0, n_estimators=10)
-
-    # use multi-class datasets to verify that roc curve & precision recall curve care not recorded
-    X, y = get_iris()
-    X_eval = X[:-1, :]
-    y_eval = y[:-1]
-
-    with mlflow.start_run() as run:
-        model = fit_model(model, X, y, "fit")
-        eval_metrics = mlflow.sklearn.eval_and_log_metrics(
-            model=model, X=X_eval, y_true=y_eval, prefix="eval_"
-        )
-
-    # Check the contents of the returned artifacts and metrics
-    y_pred = model.predict(X_eval)
-    y_pred_prob = model.predict_proba(X_eval)
-
-    expected_metrics = {
-        "eval_score": model.score(X_eval, y_eval),
-        "eval_accuracy_score": sklearn.metrics.accuracy_score(y_eval, y_pred),
-        "eval_precision_score": sklearn.metrics.precision_score(y_eval, y_pred, average="weighted"),
-        "eval_recall_score": sklearn.metrics.recall_score(y_eval, y_pred, average="weighted"),
-        "eval_f1_score": sklearn.metrics.f1_score(y_eval, y_pred, average="weighted"),
-        "eval_log_loss": sklearn.metrics.log_loss(y_eval, y_pred_prob),
-    }
-    if _is_metric_supported("roc_auc_score"):
-        expected_metrics["eval_roc_auc_score"] = sklearn.metrics.roc_auc_score(
-            y_eval,
-            y_score=y_pred_prob,
-            average="weighted",
-            multi_class="ovo",
-        )
-
-    assert eval_metrics == expected_metrics
-
-    eval_artifacts = ["estimator.html"] if _is_estimator_html_repr_supported() else []
-    if _is_plotting_supported():
-        eval_artifacts.append("{}.png".format("eval_confusion_matrix"))
-
-    # Check that the logged metrics/artifacts are the same as the ones returned by the method.
-    run_id = run.info.run_id
-    _, metrics, _, artifacts = get_run_data(run_id)
-
-    assert metrics == eval_metrics
-    assert artifacts == eval_artifacts
-
-
-def test_eval_and_log_metrics_with_estimator(fit_func_name):
-    # disable autologging so that we can check for the sole existence of eval-time metrics
-    mlflow.sklearn.autolog(disable=True)
-
-    # use `KMeans` because it implements `fit`, `fit_transform`, and `fit_predict`.
-    model = sklearn.cluster.KMeans()
-    X, y = get_iris()
-    X_eval = X[:-1, :]
-    y_eval = y[:-1]
-
-    with mlflow.start_run() as run:
-        model = fit_model(model, X, y, fit_func_name)
-        eval_metrics = mlflow.sklearn.eval_and_log_metrics(
-            model=model, X=X_eval, y_true=y_eval, prefix="eval_"
-        )
-
-    # Check contents of returned artifacts/metrics
-    np.testing.assert_allclose(eval_metrics["eval_score"], model.score(X_eval, y_eval))
-
-    # Check that the logged metrics are the same as returned by the method.
-    run_id = run.info.run_id
-    _, metrics, _, artifacts = get_run_data(run_id)
-
-    assert metrics == eval_metrics
-    assert artifacts == (["estimator.html"] if _is_estimator_html_repr_supported() else [])
-
-
-def test_eval_and_log_metrics_with_meta_estimator():
-    # disable autologging so that we can check for the sole existence of eval-time metrics
-    mlflow.sklearn.autolog(disable=True)
-
-    import sklearn.preprocessing
-    import sklearn.svm
-
-    estimators = [
-        ("std_scaler", sklearn.preprocessing.StandardScaler()),
-        ("svc", sklearn.svm.SVC()),
-    ]
-    model = sklearn.pipeline.Pipeline(estimators)
-    X, y = get_iris()
-    X_eval = X[:-1, :]
-    y_eval = y[:-1]
-
-    with mlflow.start_run() as run:
-        model.fit(X, y)
-        eval_metrics = mlflow.sklearn.eval_and_log_metrics(
-            model=model, X=X_eval, y_true=y_eval, prefix="eval_"
-        )
-
-    eval_artifacts = ["estimator.html"] if _is_estimator_html_repr_supported() else []
-    if _is_plotting_supported():
-        eval_artifacts.append("{}.png".format("eval_confusion_matrix"))
-
-    # Check that the logged metrics/artifacts for the run are exactly those returned by the call
-    run_id = run.info.run_id
-    _, metrics, _, artifacts = get_run_data(run_id)
-    assert sorted(artifacts) == sorted(eval_artifacts)
-    assert metrics == eval_metrics
-
-    # Check the actual metrics and artifacts
-    y_pred = model.predict(X_eval)
-
-    # SVC does not support probability predictions so the corresponding metrics (log_loss, auc)
-    # are missing.
-    expected_metrics = {
-        "eval_score": model.score(X_eval, y_eval),
-        "eval_accuracy_score": sklearn.metrics.accuracy_score(y_eval, y_pred),
-        "eval_precision_score": sklearn.metrics.precision_score(y_eval, y_pred, average="weighted"),
-        "eval_recall_score": sklearn.metrics.recall_score(y_eval, y_pred, average="weighted"),
-        "eval_f1_score": sklearn.metrics.f1_score(y_eval, y_pred, average="weighted"),
-    }
-    assert eval_metrics == expected_metrics
-
-
-def test_eval_and_log_metrics_with_new_run():
-    # disable autologging so that we can check for the sole existence of eval-time metrics
-    mlflow.sklearn.autolog(disable=True)
-
-    # use simple `LinearRegression`, which only implements `fit`.
-    model = sklearn.linear_model.LinearRegression()
-    X, y_true = get_iris()
-    X_eval = X[:-1, :]
-    y_eval = y_true[:-1]
-    model = fit_model(model, X, y_true, "fake")
-
-    eval_metrics = mlflow.sklearn.eval_and_log_metrics(
-        model=model, X=X_eval, y_true=y_eval, prefix="eval_"
-    )
-    # Check the contents for the metrics and artifacts
-    y_pred = model.predict(X_eval)
-    assert eval_metrics == {
-        "eval_score": model.score(X_eval, y_eval),
-        "eval_mse": sklearn.metrics.mean_squared_error(y_eval, y_pred),
-        "eval_rmse": np.sqrt(sklearn.metrics.mean_squared_error(y_eval, y_pred)),
-        "eval_mae": sklearn.metrics.mean_absolute_error(y_eval, y_pred),
-        "eval_r2_score": sklearn.metrics.r2_score(y_eval, y_pred),
-    }
-
-    # Check the the logged metrics/artifacts are the same as the returned ones.
-    assert mlflow.active_run() is not None
-    run_id = mlflow.active_run().info.run_id
-    _, metrics, _, artifacts = get_run_data(run_id)
-    assert eval_metrics == metrics
-    assert artifacts == (["estimator.html"] if _is_estimator_html_repr_supported() else [])
-    mlflow.end_run()
-
-
-def test_eval_and_log_metrics_with_noscore_estimator():
-    from sklearn.base import BaseEstimator
-
-    # disable autologging so that we can check for the sole existence of eval-time metrics
-    mlflow.sklearn.autolog(disable=True)
-
-    # Define a fake estimator that can do predictions but does not support 'score'
-    class FakeEstimator(BaseEstimator):
-        def predict(self, X):
-            return np.random.random(np.shape(X)[-1])
-
-    # use simple `LinearRegression`, which only implements `fit`.
-    model = FakeEstimator()
-    X_eval, y_eval = get_iris()
-
-    eval_metrics = mlflow.sklearn.eval_and_log_metrics(
-        model=model, X=X_eval, y_true=y_eval, prefix="eval_"
-    )
-    _, metrics, _, artifacts = get_run_data(mlflow.active_run().info.run_id)
-
-    mlflow.end_run()
-
-    # No artifacts should be generated
-    assert len(metrics) == 0
-    assert len(eval_metrics) == 0
-    assert artifacts == (["estimator.html"] if _is_estimator_html_repr_supported() else [])
-
-
-def test_eval_and_log_metrics_throws_with_invalid_args():
-    from sklearn.linear_model import LinearRegression
-    from sklearn.cluster import SpectralClustering
-
-    X, y_true = get_iris()
-    model = LinearRegression()
-
-    with pytest.raises(ValueError, match="Must specify a non-empty prefix"):
-        mlflow.sklearn.eval_and_log_metrics(model=model, X=X, y_true=y_true, prefix="")
-
-    with pytest.raises(ValueError, match="Must specify a non-empty prefix"):
-        mlflow.sklearn.eval_and_log_metrics(model=model, X=X, y_true=y_true, prefix=None)
-
-    with pytest.raises(ValueError, match="not a sklearn estimator"):
-        mlflow.sklearn.eval_and_log_metrics(model={}, X=X, y_true=y_true, prefix="val_")
-
-    with pytest.raises(ValueError, match="Model does not support predictions"):
-        mlflow.sklearn.eval_and_log_metrics(
-            model=SpectralClustering(), X=X, y_true=y_true, prefix="val_"
-        )
-
-
->>>>>>> ca98d871
 def test_metric_computation_handles_absent_labels():
     """
     Verifies that autologging metric computation does not fail For models that do not require
