context("Tracking")

teardown({
  mlflow_clear_test_dir("mlruns")
  options(MLflowObservers = NULL)
})

test_that("mlflow_start_run()/mlflow_get_run() work properly", {
  mlflow_clear_test_dir("mlruns")
  client <- mlflow_client()
  run <- mlflow_start_run(
    client = client,
    experiment_id = "0",
    tags = list(foo = "bar", foz = "baz", mlflow.user = "user1", mlflow.runName = "my_run")
  )

  run <- mlflow_get_run(client = client, run$run_uuid)

  expect_identical(run$user_id, "user1")

  expect_true(
    all(purrr::transpose(run$tags[[1]]) %in%
      list(
        list(key = "foz", value = "baz"),
        list(key = "foo", value = "bar"),
        list(key = "mlflow.user", value = "user1"),
<<<<<<< HEAD
        list(key = "mlflow.runName", value = "my_run")
=======
        list(key = "mlflow.runName", value = run$run_name)
>>>>>>> ca98d871
      )
    )
  )
})

test_that("a run can be started properly if MLFLOW_RUN_ID is set", {
  mlflow_clear_test_dir("mlruns")
  # Typical use case: Invoke an R script that interacts with the MLflow API from
  # outside of R, e.g. MLproject, Python, CLI
  start_get_id_stop <- function() {
    tryCatch(mlflow_id(mlflow_start_run()), finally = {
      mlflow_end_run()
    })
  }
  id <- start_get_id_stop()
  withr::with_envvar(list(MLFLOW_RUN_ID = id), {
    expect_equal(start_get_id_stop(), id)
  })
})

test_that("mlflow_end_run() works properly", {
  mlflow_clear_test_dir("mlruns")
  mlflow_start_run()
  killed_time <- mlflow:::current_time()
  client <- mlflow_client()
  run <- mlflow_end_run(
    client = client, run_id = mlflow:::mlflow_get_active_run_id(),
    status = "KILLED", end_time = killed_time
  )
  expect_identical(run$status, "KILLED")
  expect_identical(run$end_time, as.POSIXct(as.double(c(killed_time)) / 1000, origin = "1970-01-01"))

  # Verify that only expected run field names are present and that all run info fields are set
  # (not NA).
  run_info_names <- c("run_uuid", "experiment_id", "user_id", "run_name", "status", "start_time",
  "artifact_uri", "lifecycle_stage", "run_id", "end_time")
  run_data_names <- c("metrics", "params", "tags")
  expect_setequal(c(run_info_names, run_data_names), names(run))
  expect_true(!anyNA(run[run_info_names]))
})

test_that("mlflow_start_run()/mlflow_end_run() works properly with nested runs", {
  mlflow_clear_test_dir("mlruns")
  runs <- list(
    mlflow_start_run(),
    mlflow_start_run(nested = TRUE),
    mlflow_start_run(nested = TRUE)
  )
  client <- mlflow_client()
  for (i in seq(3, 1, -1)) {
    expect_equal(mlflow:::mlflow_get_active_run_id(), runs[[i]]$run_uuid)
    run <- mlflow_end_run(client = client, run_id = runs[[i]]$run_uuid)
    expect_identical(run$run_uuid, runs[[i]]$run_uuid)
    if (i > 1) {
      tags <- run$tags[[1]]
      expect_equal(
        tags[tags$key == "mlflow.parentRunId",]$value,
        runs[[i - 1]]$run_uuid
      )
    }
  }
  expect_null(mlflow:::mlflow_get_active_run_id())
})

test_that("mlflow_restore_run() work properly", {
  mlflow_clear_test_dir("mlruns")
  client <- mlflow_client()
  run1 <- mlflow_start_run(
    client = client,
    experiment_id = "0",
    tags = list(foo = "bar", foz = "baz", mlflow.user = "user1", mlflow.runName = "my_run")
  )

  run2 <- mlflow_get_run(client = client, run1$run_uuid)
  mlflow_delete_run(client = client, run_id = run1$run_uuid)
  run3 <- mlflow_restore_run(client = client, run_id = run1$run_uuid)

  for (run in list(run1, run2, run3)) {
    expect_identical(run$user_id, "user1")

    expect_true(
      all(purrr::transpose(run$tags[[1]]) %in%
        list(
          list(key = "foz", value = "baz"),
          list(key = "foo", value = "bar"),
          list(key = "mlflow.user", value = "user1"),
<<<<<<< HEAD
          list(key = "mlflow.runName", value = "my_run")
=======
          list(key = "mlflow.runName", value = run$run_name)
>>>>>>> ca98d871
        )
      )
    )
  }
})

test_that("mlflow_set_tag() should return NULL invisibly", {
  mlflow_clear_test_dir("mlruns")
  value <- mlflow_set_tag("foo", "bar")
  expect_null(value)
})

test_that("logging functionality", {
  mlflow_clear_test_dir("mlruns")

  start_time_lower_bound <- Sys.time()
  mlflow_start_run()

  mlflow_log_metric("mse", 24)
  mlflow_log_metric("mse", 25)
  mlflow_log_metric("nan", NaN)
  mlflow_log_metric("inf", Inf)
  mlflow_log_metric("-inf", -Inf)

  mlflow_set_tag("tag_key", "tag_value")
  mlflow_log_param("param_key", "param_value")
  mlflow_log_param("na", NA)
  mlflow_log_param("nan", NaN)

  run <- mlflow_get_run()
  metrics <- run$metrics[[1]]
  nan_value <- metrics$value[metrics$key == "nan"]
  expect_true(is.nan(nan_value))
  pos_inf_value <- metrics$value[metrics$key == "inf"]
  expect_true(pos_inf_value >= 1.7976931348623157e308)
  neg_inf_value <- metrics$value[metrics$key == "-inf"]
  expect_true(neg_inf_value <= -1.7976931348623157e308)
  run_id <- run$run_uuid
  tags <- run$tags[[1]]
  expect_identical("tag_value", tags$value[tags$key == "tag_key"])
  expect_setequal(run$params[[1]]$key, c("na", "nan", "param_key"))
  expect_setequal(run$params[[1]]$value, c("NA", "NaN", "param_value"))

  mlflow_delete_tag("tag_key", run_id)
  run <- mlflow_get_run()
  tags <- run$tags[[1]]
  expect_false("tag_key" %in% tags$key)

  mlflow_end_run()
  end_time_upper_bound <- Sys.time()
  ended_run <- mlflow_get_run(run_id = run_id)
  run_start_time <- ended_run$start_time
  run_end_time <- ended_run$end_time
  expect_true(difftime(run_start_time, start_time_lower_bound) >= 0)
  expect_true(difftime(run_end_time, end_time_upper_bound) <= 0)
  metric_history <- mlflow_get_metric_history("mse", ended_run$run_uuid)
  expect_identical(metric_history$key, c("mse", "mse"))
  expect_identical(metric_history$value, c(24, 25))
  expect_identical(metric_history$step, c(0, 0))
  expect_true(all(difftime(metric_history$timestamp, run_start_time) >= 0))
  expect_true(all(difftime(metric_history$timestamp, run_end_time) <= 0))

  expect_error(
    mlflow_get_run(),
    "`run_id` must be specified when there is no active run\\."
  )
})

test_that("mlflow_log_metric() rounds step and timestamp inputs", {
  mlflow_clear_test_dir("mlruns")
  mlflow_start_run()

  step_inputs <- runif(10, min = -20, max = 100)
  for (step_input in step_inputs) {
    mlflow_log_metric(key = "step_metric",
                      value = runif(1),
                      step = step_input,
                      timestamp = 100)
  }
  expect_setequal(
    mlflow_get_metric_history("step_metric")$step,
    round(step_inputs)
  )

  timestamp_inputs <- runif(10, 1000, 100000)
  for (timestamp_input in timestamp_inputs) {
    mlflow_log_metric(key = "timestamp_metric",
                      value = runif(1),
                      step = 0,
                      timestamp = timestamp_input)
  }
  expect_setequal(
    mlflow_get_metric_history("timestamp_metric")$timestamp,
    purrr::map(round(timestamp_inputs), mlflow:::milliseconds_to_date)
  )
})

test_that("mlflow_log_metric() with step produces expected metric data", {
  mlflow_clear_test_dir("mlruns")
  mlflow_start_run()

  metric_key_1 <- "test_metric_1"
  mlflow_log_metric(key = metric_key_1,
                    value = 1.2,
                    step = -2,
                    timestamp = 300)
  mlflow_log_metric(key = metric_key_1,
                    value = 137.4,
                    timestamp = 100)
  mlflow_log_metric(key = metric_key_1,
                    value = -20,
                    timestamp = 200)

  metric_key_2 <- "test_metric_2"
  mlflow_log_metric(key = metric_key_2,
                    value = 14,
                    step = 120)
  mlflow_log_metric(key = metric_key_2,
                    value = 56,
                    step = 137)
  mlflow_log_metric(key = metric_key_2,
                    value = 20,
                    step = -5)

  run <- mlflow_get_run()
  metrics <- run$metrics[[1]]
  expect_setequal(
    metrics$key,
    c("test_metric_1", "test_metric_2")
  )
  expect_setequal(
    metrics$value,
    c(-20, 56)
  )
  expect_setequal(
    metrics$step,
    c(0, 137)
  )

  metric_history_1 <- mlflow_get_metric_history("test_metric_1")
  expect_setequal(
    metric_history_1$value,
    c(1.2, 137.4, -20)
  )
  expect_setequal(
    metric_history_1$timestamp,
    purrr::map(c(300, 100, 200), mlflow:::milliseconds_to_date)
  )
  expect_setequal(
    metric_history_1$step,
    c(-2, 0, 0)
  )

  metric_history_2 <- mlflow_get_metric_history("test_metric_2")
  expect_setequal(
    metric_history_2$value,
    c(14, 56, 20)
  )
  expect_setequal(
    metric_history_2$step,
    c(120, 137, -5)
  )
})

test_that("mlflow_end_run() behavior", {
  mlflow_clear_test_dir("mlruns")
  expect_error(
    mlflow_end_run(),
    "There is no active run to end\\."
  )

  run <- mlflow_start_run()
  run_id <- mlflow_id(run)
  mlflow_end_run(run_id = run_id)
  expect_error(
    mlflow_get_run(),
    "`run_id` must be specified when there is no active run\\."
  )

  run <- mlflow_start_run()
  run_id <- mlflow_id(run)
  client <- mlflow_client()
  expect_error(
    mlflow_end_run(client = client),
    "`run_id` must be specified when `client` is specified\\."
  )
  mlflow_end_run(client = client, run_id = run_id)
  expect_error(
    mlflow_get_run(),
    "`run_id` must be specified when there is no active run\\."
  )

  mlflow_start_run()
  run <- mlflow_end_run(status = "KILLED")
  expect_identical(
    run$status,
    "KILLED"
  )
})

test_that("with() errors when not passed active run", {
  mlflow_clear_test_dir("mlruns")
  client <- mlflow_client()
  mlflow_set_experiment("exp1")
  run <- mlflow_start_run(client = client)
  expect_error(
    with(run, {
      mlflow_log_metric("mse", 25)
    }),
    # TODO: somehow this isn't matching "`with()` should only be used with `mlflow_start_run()`\\."
    NULL
  )
})

test_that("mlflow_search_runs() works", {
  mlflow_clear_test_dir("mlruns")
  with(mlflow_start_run(), {
    mlflow_log_metric("test", 10)
  })
  with(mlflow_start_run(), {
    mlflow_log_metric("test", 20)
  })
  expect_equal(nrow(mlflow_search_runs(experiment_ids = list("0"))), 2)
  expect_equal(nrow(mlflow_search_runs(experiment_ids = "0")), 2)
  expect_equal(nrow(mlflow_search_runs(filter = "metrics.test > 10", experiment_ids = list("0"))), 1)
  expect_equal(nrow(mlflow_search_runs(filter = "metrics.test < 20", experiment_ids = list("0"))), 1)
  expect_equal(nrow(mlflow_search_runs(filter = "metrics.test > 20", experiment_ids = list("0"))), 0)

  search <- mlflow_search_runs(order_by = "metrics.test", experiment_ids = list("0"))
  expect_equal(search$metrics[[1]]$value[1], 10)
  expect_equal(search$metrics[[2]]$value[1], 20)

  search <- mlflow_search_runs(order_by = list("metrics.test DESC"), experiment_ids = list("0"))
  expect_equal(search$metrics[[1]]$value[1], 20)
  expect_equal(search$metrics[[2]]$value[1], 10)

  mlflow_set_experiment("new-experiment")
  expect_equal(nrow(mlflow_search_runs()), 0)
  with(mlflow_start_run(), {
    mlflow_log_metric("new_experiment_metric", 30)
  })
  expect_equal(nrow(mlflow_search_runs(filter = "metrics.new_experiment_metric = 30")), 1)
})

test_that("mlflow_log_artifact and mlflow_list_artifacts work", {
  with(mlflow_start_run(), {
    # List artifacts for run without artifacts, result should be empty
    empty_artifact_list <- mlflow_list_artifacts()
    # Create some dummy artifact files/directories
    expect_equal(nrow(empty_artifact_list), 0)
    source_dir <- file.path(tempdir(), "temp-directory")
    dir.create(source_dir)
    ## file 1
    file_path1 <- file.path(source_dir, "a-my-file")
    contents <- "File contents\n"
    cat(contents, file = file_path1, sep = "")
    ## file 2
    file_path2 <- file.path(source_dir, "a-my-file-2")
    contents <- "File contents\n"
    cat(contents, file = file_path2, sep = "")

    # Log file, file with path, directory with path argument
    mlflow_log_artifact(file_path1)
    mlflow_log_artifact(file_path2)
    mlflow_log_artifact(file_path1, "directory_for_file")
    mlflow_log_artifact(source_dir, "artifact_subdirectory")
    # Verify logged files
    artifact_list0 <- mlflow_list_artifacts()
    expect_equal(nrow(artifact_list0), 4)
    logged_file0 <- artifact_list0[artifact_list0$path == "a-my-file", ]
    expect_equal(nrow(logged_file0), 1)
    expect_equal(logged_file0$is_dir, FALSE)
    logged_file1 <- artifact_list0[artifact_list0$path == "directory_for_file", ]
    expect_equal(nrow(logged_file1), 1)
    expect_equal(logged_file1$is_dir, TRUE)
    logged_dir0 <- artifact_list0[artifact_list0$path == "artifact_subdirectory", ]
    expect_equal(nrow(logged_dir0), 1)
    expect_equal(logged_dir0$is_dir, TRUE)
    # Verify contents of logged directory
    artifact_list1 <- mlflow_list_artifacts("artifact_subdirectory")
    expect_equal(nrow(artifact_list1), 2)
    logged_file2 <- artifact_list1[artifact_list1$path ==
      paste("artifact_subdirectory", "a-my-file", sep = "/"), ]
    expect_equal(nrow(logged_file2), 1)
    expect_equal(logged_file2$is_dir, FALSE)
    expect_equal(strtoi(logged_file2$file_size), nchar(contents))
    # Verify contents of file logged under directory
    artifact_list2 <- mlflow_list_artifacts("directory_for_file")
    expect_equal(nrow(artifact_list2), 1)
    logged_file3 <- artifact_list2[artifact_list2$path ==
    paste("directory_for_file", "a-my-file", sep = "/"), ]
    expect_equal(nrow(logged_file3), 1)
    expect_equal(logged_file3$is_dir, FALSE)
    expect_equal(strtoi(logged_file3$file_size), nchar(contents))
  })
})

test_that("mlflow_log_batch() works", {
  mlflow_clear_test_dir("mlruns")
  mlflow_start_run()
  mlflow_log_batch(
    metrics = data.frame(key = c("mse", "mse", "rmse", "rmse", "nan", "Inf", "-Inf"),
                         value = c(21, 23, 42, 36, NaN, Inf, -Inf),
                         timestamp = c(100, 200, 300, 300, 400, 500, 600),
                         step = c(-4, 1, 7, 3, 8, 9, 10)),
    params = data.frame(key = c("l1", "optimizer"), value = c(0.01, "adam")),
    tags = data.frame(key = c("model_type", "data_year"),
                      value = c("regression", "2015"))
  )

  run <- mlflow_get_run()
  metrics <- run$metrics[[1]]
  params <- run$params[[1]]
  tags <- run$tags[[1]]

  expect_setequal(
    metrics$key,
    c("mse", "rmse", "nan", "Inf", "-Inf")
  )
  expect_equal(23, metrics$value[metrics$key == "mse"])
  expect_equal(42, metrics$value[metrics$key == "rmse"])
  expect_true(all(is.nan(metrics$value[metrics$key == "nan"])))
  expect_true(all(1.7976931348623157e308 <= (metrics$value[metrics$key == "Inf"])))
  expect_true(all(-1.7976931348623157e308 >= (metrics$value[metrics$key == "-Inf"])))
  expect_setequal(
    metrics$timestamp,
    purrr::map(c(200, 300, 400, 500, 600), mlflow:::milliseconds_to_date)
  )
  expect_setequal(
    metrics$step,
    c(1, 7, 8, 9, 10)
  )

  metric_history <- mlflow_get_metric_history("mse")
  expect_setequal(
    metric_history$value,
    c(21, 23)
  )
  expect_setequal(
    metric_history$timestamp,
    purrr::map(c(100, 200), mlflow:::milliseconds_to_date)
  )
  expect_setequal(
    metric_history$step,
    c(-4, 1)
  )

  expect_setequal(
    params$key,
    c("optimizer", "l1")
  )

  expect_setequal(
    params$value,
    c("adam", "0.01")
  )

  expect_identical("regression", tags$value[tags$key == "model_type"])
  expect_identical("2015", tags$value[tags$key == "data_year"])
})

test_that("mlflow_log_batch() throws for mismatched input data columns", {
  mlflow_clear_test_dir("mlruns")
  mlflow_start_run()
  error_text_regexp <- "*input dataframe must contain exactly the following columns*"

  expect_error(
    mlflow_log_batch(
      metrics = data.frame(key = c("mse"), value = c(10))
    ),
    regexp = error_text_regexp
  )
  expect_error(
    mlflow_log_batch(
      metrics = data.frame(bad_column = c("bad"))
    ),
    regexp = error_text_regexp
  )
  expect_error(
    mlflow_log_batch(
      metrics = data.frame(
       key = c("mse"),
       value = c(10),
       timestamp = c(100),
       step = c(1),
       bad_column = c("bad")
      )
    ),
    regexp = error_text_regexp
  )

  expect_error(
    mlflow_log_batch(
      params = data.frame(key = c("alpha"))
    ),
    regexp = error_text_regexp
  )
  expect_error(
    mlflow_log_batch(
      params = data.frame(bad_column = c("bad"))
    ),
    regexp = error_text_regexp
  )
  expect_error(
    mlflow_log_batch(
      params = data.frame(
       key = c("alpha"),
       value = c(10),
       bad_column = c("bad")
      )
    ),
    regexp = error_text_regexp
  )

  expect_error(
    mlflow_log_batch(
      tags = data.frame(key = c("my_tag"))
    ),
    regexp = error_text_regexp
  )
  expect_error(
    mlflow_log_batch(
      tags = data.frame(bad_column = c("bad"))
    ),
    regexp = error_text_regexp
  )
  expect_error(
    mlflow_log_batch(
      tags = data.frame(
       key = c("my_tag"),
       value = c("some tag info"),
       bad_column = c("bad")
      )
    ),
    regexp = error_text_regexp
  )

  expect_error(
    mlflow_log_batch(
      metrics = data.frame(
       bad_column = c("bad1")
      ),
      params = data.frame(
       another_bad_column = c("bad2")
      ),
      tags = data.frame(
       one_more_bad_column = c("bad3")
      )
    ),
    regexp = error_text_regexp
  )
})

test_that("mlflow_log_batch() throws for missing entries", {
  mlflow_clear_test_dir("mlruns")
  mlflow_start_run()
  error_text_regexp <- "*input dataframe contains a missing \\('NA'\\) entry*"

  expect_error(
    mlflow_log_batch(
      metrics = data.frame(key = c("mse", "rmse", "na_metric"),
                           value = c(21, 42, NA),
                           timestamp = c(100, 200, 300),
                           step = c(-4, 1, 3))
    ),
    regexp = error_text_regexp
  )

  expect_error(
    mlflow_log_batch(
      metrics = data.frame(key = c("mse", "rmse", "na_metric"),
                           value = c(21, 42, 9.2),
                           timestamp = c(NA, 200, 300),
                           step = c(-4, 1, NA))
    ),
    regexp = error_text_regexp
  )

  expect_error(
    mlflow_log_batch(
      params = data.frame(key = c(NA, "alpha"),
                          value = c("0.5", "2"))
    ),
    regexp = error_text_regexp
  )
  expect_error(
    mlflow_log_batch(
      params = data.frame(key = c("n_layers", "alpha"),
                          value = c("4", NA))
    ),
    regexp = error_text_regexp
  )

  expect_error(
    mlflow_log_batch(
      tags = data.frame(key = c("first_tag", NA),
                        value = c("some tag info", "more tag info"))
    ),
    regexp = error_text_regexp
  )
  expect_error(
    mlflow_log_batch(
      tags = data.frame(key = c("first_tag", "second_tag"),
                        value = c(NA, NA))
    ),
    regexp = error_text_regexp
  )

  expect_error(
    mlflow_log_batch(
      metrics = data.frame(key = c("mse", "rmse", "na_metric"),
                           value = c(21, 42, 37),
                           timestamp = c(100, 200, 300),
                           step = c(-4, NA, 3)),
      params = data.frame(key = c("l1", "optimizer"), value = c(NA, "adam")),
      tags = data.frame(key = c(NA, "data_year"),
                        value = c("regression", NA))
    ),
    regexp = error_text_regexp
  )
})

test_that("mlflow observers receive tracking event callbacks", {
  num_observers <- 3L
  tracking_events <- rep(list(list()), num_observers)
  lapply(
    seq_along(tracking_events),
    function(idx) {
      observer <- structure(list(
        register_tracking_event = function(event_name, data) {
          tracking_events[[idx]][[event_name]] <<- append(
            tracking_events[[idx]][[event_name]], list(data)
          )
        }
      ))
      mlflow_register_external_observer(observer)
    }
  )
  client <- mlflow_client()
  experiment_id <- "0"
  run <- mlflow_start_run(client = client, experiment_id = experiment_id)
  mlflow_set_experiment(experiment_id = experiment_id)
  expect_equal(length(tracking_events), num_observers)
  for (idx in seq(num_observers)) {
    expect_equal(
      tracking_events[[idx]]$create_run[[1]]$run_id,
      run$run_id
    )
    expect_equal(
      tracking_events[[idx]]$create_run[[1]]$experiment_id,
      experiment_id
    )
    expect_equal(
      tracking_events[[idx]]$active_experiment_id[[1]]$experiment_id,
      experiment_id
    )
  }

  mlflow_end_run(client = client, run_id = run$run_uuid)
  expect_equal(length(tracking_events), num_observers)
  for (idx in seq(num_observers)) {
    expect_equal(
      tracking_events[[idx]]$set_terminated[[1]]$run_uuid, run$run_uuid
    )
  }
})<|MERGE_RESOLUTION|>--- conflicted
+++ resolved
@@ -24,11 +24,7 @@
         list(key = "foz", value = "baz"),
         list(key = "foo", value = "bar"),
         list(key = "mlflow.user", value = "user1"),
-<<<<<<< HEAD
-        list(key = "mlflow.runName", value = "my_run")
-=======
         list(key = "mlflow.runName", value = run$run_name)
->>>>>>> ca98d871
       )
     )
   )
@@ -115,11 +111,7 @@
           list(key = "foz", value = "baz"),
           list(key = "foo", value = "bar"),
           list(key = "mlflow.user", value = "user1"),
-<<<<<<< HEAD
-          list(key = "mlflow.runName", value = "my_run")
-=======
           list(key = "mlflow.runName", value = run$run_name)
->>>>>>> ca98d871
         )
       )
     )
