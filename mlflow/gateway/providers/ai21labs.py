--- conflicted
+++ resolved
@@ -17,17 +17,10 @@
         self.ai21labs_config: AI21LabsConfig = config.model.config
         self.headers = {"Authorization": f"Bearer {self.ai21labs_config.ai21labs_api_key}"}
         self.base_url = f"https://api.ai21.com/studio/v1/{self.config.model.name}/"
-<<<<<<< HEAD
         if (self.config.model.name not in self.allowed_models):
             raise TypeError(
                 f"Invalid modelName: {self.config.model.name}.” \
                 “ Supported models for AI21Labs are {self.allowed_models}.")
-=======
-        if self.config.model.name not in self.allowed_models:
-            raise TypeError(
-                f"Invalid modelName: {self.config.model.name}. Supported models for AI21Labs are {self.allowed_models}."
-            )
->>>>>>> ee6b1dc9
 
     async def completions(self, payload: completions.RequestPayload) -> completions.ResponsePayload:
         payload = jsonable_encoder(payload, exclude_none=True)
