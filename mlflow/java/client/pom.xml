<project xmlns="http://maven.apache.org/POM/4.0.0" xmlns:xsi="http://www.w3.org/2001/XMLSchema-instance"
  xsi:schemaLocation="http://maven.apache.org/POM/4.0.0 http://maven.apache.org/maven-v4_0_0.xsd">
  <modelVersion>4.0.0</modelVersion>

  <parent>
    <groupId>org.mlflow</groupId>
    <artifactId>mlflow-parent</artifactId>
<<<<<<< HEAD
    <version>2.4.0</version>
=======
    <version>2.4.1-SNAPSHOT</version>
>>>>>>> a08ae4d9
    <relativePath>../pom.xml</relativePath>
  </parent>

  <artifactId>mlflow-client</artifactId>
  <packaging>jar</packaging>
  <name>MLflow Tracking API</name>
  <url>http://mlflow.org</url>
  <properties>
    <mlflow.shade.packageName>org.mlflow_project</mlflow.shade.packageName>
  </properties>

  <dependencies>
    <dependency>
      <groupId>org.slf4j</groupId>
      <artifactId>slf4j-api</artifactId>
    </dependency>
    <dependency>
      <groupId>org.apache.httpcomponents</groupId>
      <artifactId>httpclient</artifactId>
    </dependency>
    <dependency>
      <groupId>com.google.protobuf</groupId>
      <artifactId>protobuf-java</artifactId>
    </dependency>
    <dependency>
      <groupId>com.google.protobuf</groupId>
      <artifactId>protobuf-java-util</artifactId>
    </dependency>
    <dependency>
      <groupId>commons-io</groupId>
      <artifactId>commons-io</artifactId>
    </dependency>
    <dependency>
      <groupId>org.ini4j</groupId>
      <artifactId>ini4j</artifactId>
    </dependency>

    <!-- Test dependencies -->
    <dependency>
      <groupId>org.testng</groupId>
      <artifactId>testng</artifactId>
      <scope>test</scope>
    </dependency>
    <dependency>
      <groupId>org.slf4j</groupId>
      <artifactId>slf4j-jdk14</artifactId>
      <scope>test</scope>
    </dependency>
    <dependency>
      <groupId>org.mockito</groupId>
      <artifactId>mockito-core</artifactId>
      <scope>test</scope>
    </dependency>
  </dependencies>

  <build>
    <plugins>
      <plugin>
        <groupId>org.apache.maven.plugins</groupId>
        <artifactId>maven-checkstyle-plugin</artifactId>
      </plugin>
      <plugin>
        <groupId>org.apache.maven.plugins</groupId>
        <artifactId>maven-javadoc-plugin</artifactId>
        <configuration>
          <sourcepath>${project.basedir}/src/main/java</sourcepath>
          <excludePackageNames>com.databricks.api.proto.databricks:org.mlflow.scalapb_interface:org.mlflow.tracking.samples:org.mlflow.artifacts</excludePackageNames>
          <groups>
            <group>
              <title>Tracking API</title>
              <packages>org.mlflow.tracking:org.mlflow.tracking.*</packages>
            </group>
          </groups>
        </configuration>
      </plugin>
      <plugin>
        <groupId>org.apache.maven.plugins</groupId>
        <artifactId>maven-source-plugin</artifactId>
      </plugin>

      <plugin>
        <!--
        We construct a comprehensive shaded artifact so that we do not require that downstream
        clients pick particular versions of protobuf, guava, apache http, and apache commons.
        -->
        <groupId>org.apache.maven.plugins</groupId>
        <artifactId>maven-shade-plugin</artifactId>
        <configuration>
          <minimizeJar>false</minimizeJar>
          <shadedArtifactAttached>false</shadedArtifactAttached>
          <artifactSet>
            <includes>
              <include>com.google.protobuf:protobuf-java</include>
              <include>com.google.protobuf:protobuf-java-util</include>
              <include>org.apache.httpcomponents:httpclient</include>
              <include>com.google.guava:guava</include>
              <include>com.google.code.gson:gson</include>
              <include>commons-codec:commons-codec</include>
              <include>commons-io:commons-io</include>
              <include>commons-logging:commons-logging</include>
              <include>org.apache.httpcomponents:httpcore</include>
              <include>org.ini4j:ini4j</include>
            </includes>
          </artifactSet>
          <relocations>
            <relocation>
              <pattern>com.google</pattern>
              <shadedPattern>${mlflow.shade.packageName}.google</shadedPattern>
            </relocation>
            <relocation>
              <pattern>org.apache.commons</pattern>
              <shadedPattern>${mlflow.shade.packageName}.apachecommons</shadedPattern>
            </relocation>
            <relocation>
              <pattern>org.apache.http</pattern>
              <shadedPattern>${mlflow.shade.packageName}.apachehttp</shadedPattern>
            </relocation>
            <relocation>
              <!-- We have to move this package as it conflicts with other Databricks jars. -->
              <pattern>com.databricks.api.proto.databricks</pattern>
              <shadedPattern>${mlflow.shade.packageName}.databricks</shadedPattern>
            </relocation>
            <relocation>
              <pattern>org.ini4j</pattern>
              <shadedPattern>${mlflow.shade.packageName}.ini4j</shadedPattern>
            </relocation>
          </relocations>
          <transformers>
            <transformer implementation="org.apache.maven.plugins.shade.resource.DontIncludeResourceTransformer">
              <resources>
                <resource>public-suffix-list.txt</resource>
                <resource>log4j.properties</resource>
                <resource>.proto</resource>
              </resources>
            </transformer>
          </transformers>
        </configuration>
        <executions>
          <execution>
            <phase>package</phase>
            <goals>
              <goal>shade</goal>
            </goals>
          </execution>
        </executions>
      </plugin>
      </plugins>
  </build>
  <profiles>
    <profile>
      <id>do-sign</id>
    </profile>
  </profiles>
</project><|MERGE_RESOLUTION|>--- conflicted
+++ resolved
@@ -5,11 +5,7 @@
   <parent>
     <groupId>org.mlflow</groupId>
     <artifactId>mlflow-parent</artifactId>
-<<<<<<< HEAD
-    <version>2.4.0</version>
-=======
-    <version>2.4.1-SNAPSHOT</version>
->>>>>>> a08ae4d9
+    <version>2.4.1</version>
     <relativePath>../pom.xml</relativePath>
   </parent>
 
