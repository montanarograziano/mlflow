from sqlalchemy.orm import relationship, backref
import sqlalchemy as sa
from sqlalchemy import (
    Column,
    String,
    ForeignKey,
    Integer,
    CheckConstraint,
    BigInteger,
    PrimaryKeyConstraint,
    Boolean,
    Index,
)
from mlflow.entities import (
    Experiment,
    RunTag,
    Metric,
    Param,
    RunData,
    RunInfo,
    SourceType,
    RunStatus,
    Run,
    ViewType,
    ExperimentTag,
)
from mlflow.entities.lifecycle_stage import LifecycleStage
from mlflow.store.db.base_sql_model import Base
from mlflow.utils.mlflow_tags import _get_run_name_from_tags
<<<<<<< HEAD
=======
from mlflow.utils.time_utils import get_current_time_millis
>>>>>>> ca98d871

SourceTypes = [
    SourceType.to_string(SourceType.NOTEBOOK),
    SourceType.to_string(SourceType.JOB),
    SourceType.to_string(SourceType.LOCAL),
    SourceType.to_string(SourceType.UNKNOWN),
    SourceType.to_string(SourceType.PROJECT),
]

RunStatusTypes = [
    RunStatus.to_string(RunStatus.SCHEDULED),
    RunStatus.to_string(RunStatus.FAILED),
    RunStatus.to_string(RunStatus.FINISHED),
    RunStatus.to_string(RunStatus.RUNNING),
    RunStatus.to_string(RunStatus.KILLED),
]


class SqlExperiment(Base):
    """
    DB model for :py:class:`mlflow.entities.Experiment`. These are recorded in ``experiment`` table.
    """

    __tablename__ = "experiments"

    experiment_id = Column(Integer, autoincrement=True)
    """
    Experiment ID: `Integer`. *Primary Key* for ``experiment`` table.
    """
    name = Column(String(256), unique=True, nullable=False)
    """
    Experiment name: `String` (limit 256 characters). Defined as *Unique* and *Non null* in
                     table schema.
    """
    artifact_location = Column(String(256), nullable=True)
    """
    Default artifact location for this experiment: `String` (limit 256 characters). Defined as
                                                    *Non null* in table schema.
    """
    lifecycle_stage = Column(String(32), default=LifecycleStage.ACTIVE)
    """
    Lifecycle Stage of experiment: `String` (limit 32 characters).
                                    Can be either ``active`` (default) or ``deleted``.
    """
<<<<<<< HEAD
    creation_time = Column(BigInteger(), default=int(time.time() * 1000))
    """
    Creation time of experiment: `BigInteger`.
    """
    last_update_time = Column(BigInteger(), default=int(time.time() * 1000))
=======
    creation_time = Column(BigInteger(), default=get_current_time_millis)
    """
    Creation time of experiment: `BigInteger`.
    """
    last_update_time = Column(BigInteger(), default=get_current_time_millis)
>>>>>>> ca98d871
    """
    Last Update time of experiment: `BigInteger`.
    """

    __table_args__ = (
        CheckConstraint(
            lifecycle_stage.in_(LifecycleStage.view_type_to_stages(ViewType.ALL)),
            name="experiments_lifecycle_stage",
        ),
        PrimaryKeyConstraint("experiment_id", name="experiment_pk"),
    )

    def __repr__(self):
        return "<SqlExperiment ({}, {})>".format(self.experiment_id, self.name)

    def to_mlflow_entity(self):
        """
        Convert DB model to corresponding MLflow entity.

        :return: :py:class:`mlflow.entities.Experiment`.
        """
        return Experiment(
            experiment_id=str(self.experiment_id),
            name=self.name,
            artifact_location=self.artifact_location,
            lifecycle_stage=self.lifecycle_stage,
            tags=[t.to_mlflow_entity() for t in self.tags],
            creation_time=self.creation_time,
            last_update_time=self.last_update_time,
        )


class SqlRun(Base):
    """
    DB model for :py:class:`mlflow.entities.Run`. These are recorded in ``runs`` table.
    """

    __tablename__ = "runs"

    run_uuid = Column(String(32), nullable=False)
    """
    Run UUID: `String` (limit 32 characters). *Primary Key* for ``runs`` table.
    """
    name = Column(String(250))
    """
    Run name: `String` (limit 250 characters).
    """
    source_type = Column(String(20), default=SourceType.to_string(SourceType.LOCAL))
    """
    Source Type: `String` (limit 20 characters). Can be one of ``NOTEBOOK``, ``JOB``, ``PROJECT``,
                 ``LOCAL`` (default), or ``UNKNOWN``.
    """
    source_name = Column(String(500))
    """
    Name of source recording the run: `String` (limit 500 characters).
    """
    entry_point_name = Column(String(50))
    """
    Entry-point name that launched the run run: `String` (limit 50 characters).
    """
    user_id = Column(String(256), nullable=True, default=None)
    """
    User ID: `String` (limit 256 characters). Defaults to ``null``.
    """
    status = Column(String(20), default=RunStatus.to_string(RunStatus.SCHEDULED))
    """
    Run Status: `String` (limit 20 characters). Can be one of ``RUNNING``, ``SCHEDULED`` (default),
                ``FINISHED``, ``FAILED``.
    """
<<<<<<< HEAD
    start_time = Column(BigInteger, default=int(time.time() * 1000))
=======
    start_time = Column(BigInteger, default=get_current_time_millis)
>>>>>>> ca98d871
    """
    Run start time: `BigInteger`. Defaults to current system time.
    """
    end_time = Column(BigInteger, nullable=True, default=None)
    """
    Run end time: `BigInteger`.
    """
    deleted_time = Column(BigInteger, nullable=True, default=None)
    """
    Run deleted time: `BigInteger`. Timestamp of when run is deleted, defaults to none.
    """
    source_version = Column(String(50))
    """
    Source version: `String` (limit 50 characters).
    """
    lifecycle_stage = Column(String(20), default=LifecycleStage.ACTIVE)
    """
    Lifecycle Stage of run: `String` (limit 32 characters).
                            Can be either ``active`` (default) or ``deleted``.
    """
    artifact_uri = Column(String(200), default=None)
    """
    Default artifact location for this run: `String` (limit 200 characters).
    """
    experiment_id = Column(Integer, ForeignKey("experiments.experiment_id"))
    """
    Experiment ID to which this run belongs to: *Foreign Key* into ``experiment`` table.
    """
    experiment = relationship("SqlExperiment", backref=backref("runs", cascade="all"))
    """
    SQLAlchemy relationship (many:one) with :py:class:`mlflow.store.dbmodels.models.SqlExperiment`.
    """

    __table_args__ = (
        CheckConstraint(source_type.in_(SourceTypes), name="source_type"),
        CheckConstraint(status.in_(RunStatusTypes), name="status"),
        CheckConstraint(
            lifecycle_stage.in_(LifecycleStage.view_type_to_stages(ViewType.ALL)),
            name="runs_lifecycle_stage",
        ),
        PrimaryKeyConstraint("run_uuid", name="run_pk"),
    )

    @staticmethod
    def get_attribute_name(mlflow_attribute_name):
        """
        Resolves an MLflow attribute name to a `SqlRun` attribute name.
        """
        # Currently, MLflow Search attributes defined in `SearchUtils.VALID_SEARCH_ATTRIBUTE_KEYS`
        # share the same names as their corresponding `SqlRun` attributes. Therefore, this function
        # returns the same attribute name
        return {"run_name": "name", "run_id": "run_uuid"}.get(
            mlflow_attribute_name, mlflow_attribute_name
        )

    def to_mlflow_entity(self):
        """
        Convert DB model to corresponding MLflow entity.

        :return: :py:class:`mlflow.entities.Run`.
        """
        run_info = RunInfo(
            run_uuid=self.run_uuid,
            run_id=self.run_uuid,
            run_name=self.name,
            experiment_id=str(self.experiment_id),
            user_id=self.user_id,
            status=self.status,
            start_time=self.start_time,
            end_time=self.end_time,
            lifecycle_stage=self.lifecycle_stage,
            artifact_uri=self.artifact_uri,
        )

        tags = [t.to_mlflow_entity() for t in self.tags]
        run_data = RunData(
            metrics=[m.to_mlflow_entity() for m in self.latest_metrics],
            params=[p.to_mlflow_entity() for p in self.params],
            tags=tags,
        )
        if not run_info.run_name:
            run_name = _get_run_name_from_tags(tags)
            if run_name:
                run_info._set_run_name(run_name)

        return Run(run_info=run_info, run_data=run_data)


class SqlExperimentTag(Base):
    """
    DB model for :py:class:`mlflow.entities.RunTag`.
    These are recorded in ``experiment_tags`` table.
    """

    __tablename__ = "experiment_tags"

    key = Column(String(250))
    """
    Tag key: `String` (limit 250 characters). *Primary Key* for ``tags`` table.
    """
    value = Column(String(5000), nullable=True)
    """
    Value associated with tag: `String` (limit 5000 characters). Could be *null*.
    """
    experiment_id = Column(Integer, ForeignKey("experiments.experiment_id"))
    """
    Experiment ID to which this tag belongs: *Foreign Key* into ``experiments`` table.
    """
    experiment = relationship("SqlExperiment", backref=backref("tags", cascade="all"))
    """
    SQLAlchemy relationship (many:one) with :py:class:`mlflow.store.dbmodels.models.SqlExperiment`.
    """

    __table_args__ = (PrimaryKeyConstraint("key", "experiment_id", name="experiment_tag_pk"),)

    def __repr__(self):
        return "<SqlExperimentTag({}, {})>".format(self.key, self.value)

    def to_mlflow_entity(self):
        """
        Convert DB model to corresponding MLflow entity.

        :return: :py:class:`mlflow.entities.RunTag`.
        """
        return ExperimentTag(key=self.key, value=self.value)


class SqlTag(Base):
    """
    DB model for :py:class:`mlflow.entities.RunTag`. These are recorded in ``tags`` table.
    """

    __tablename__ = "tags"
    __table_args__ = (
        PrimaryKeyConstraint("key", "run_uuid", name="tag_pk"),
        Index(f"index_{__tablename__}_run_uuid", "run_uuid"),
    )

    key = Column(String(250))
    """
    Tag key: `String` (limit 250 characters). *Primary Key* for ``tags`` table.
    """
    value = Column(String(5000), nullable=True)
    """
    Value associated with tag: `String` (limit 250 characters). Could be *null*.
    """
    run_uuid = Column(String(32), ForeignKey("runs.run_uuid"))
    """
    Run UUID to which this tag belongs to: *Foreign Key* into ``runs`` table.
    """
    run = relationship("SqlRun", backref=backref("tags", cascade="all"))
    """
    SQLAlchemy relationship (many:one) with :py:class:`mlflow.store.dbmodels.models.SqlRun`.
    """

    def __repr__(self):
        return "<SqlRunTag({}, {})>".format(self.key, self.value)

    def to_mlflow_entity(self):
        """
        Convert DB model to corresponding MLflow entity.

        :return: :py:class:`mlflow.entities.RunTag`.
        """
        return RunTag(key=self.key, value=self.value)


class SqlMetric(Base):
    __tablename__ = "metrics"
    __table_args__ = (
        PrimaryKeyConstraint(
            "key", "timestamp", "step", "run_uuid", "value", "is_nan", name="metric_pk"
        ),
        Index(f"index_{__tablename__}_run_uuid", "run_uuid"),
    )

    key = Column(String(250))
    """
    Metric key: `String` (limit 250 characters). Part of *Primary Key* for ``metrics`` table.
    """
    value = Column(sa.types.Float(precision=53), nullable=False)
    """
    Metric value: `Float`. Defined as *Non-null* in schema.
    """
    timestamp = Column(BigInteger, default=get_current_time_millis)
    """
    Timestamp recorded for this metric entry: `BigInteger`. Part of *Primary Key* for
                                               ``metrics`` table.
    """
    step = Column(BigInteger, default=0, nullable=False)
    """
    Step recorded for this metric entry: `BigInteger`.
    """
    is_nan = Column(Boolean(create_constraint=True), nullable=False, default=False)
    """
    True if the value is in fact NaN.
    """
    run_uuid = Column(String(32), ForeignKey("runs.run_uuid"))
    """
    Run UUID to which this metric belongs to: Part of *Primary Key* for ``metrics`` table.
                                              *Foreign Key* into ``runs`` table.
    """
    run = relationship("SqlRun", backref=backref("metrics", cascade="all"))
    """
    SQLAlchemy relationship (many:one) with :py:class:`mlflow.store.dbmodels.models.SqlRun`.
    """

    def __repr__(self):
        return "<SqlMetric({}, {}, {}, {})>".format(self.key, self.value, self.timestamp, self.step)

    def to_mlflow_entity(self):
        """
        Convert DB model to corresponding MLflow entity.

        :return: :py:class:`mlflow.entities.Metric`.
        """
        return Metric(
            key=self.key,
            value=self.value if not self.is_nan else float("nan"),
            timestamp=self.timestamp,
            step=self.step,
        )


class SqlLatestMetric(Base):
    __tablename__ = "latest_metrics"
    __table_args__ = (
        PrimaryKeyConstraint("key", "run_uuid", name="latest_metric_pk"),
        Index(f"index_{__tablename__}_run_uuid", "run_uuid"),
    )

    key = Column(String(250))
    """
    Metric key: `String` (limit 250 characters). Part of *Primary Key* for ``latest_metrics`` table.
    """
    value = Column(sa.types.Float(precision=53), nullable=False)
    """
    Metric value: `Float`. Defined as *Non-null* in schema.
    """
    timestamp = Column(BigInteger, default=get_current_time_millis)
    """
    Timestamp recorded for this metric entry: `BigInteger`. Part of *Primary Key* for
                                               ``latest_metrics`` table.
    """
    step = Column(BigInteger, default=0, nullable=False)
    """
    Step recorded for this metric entry: `BigInteger`.
    """
    is_nan = Column(Boolean(create_constraint=True), nullable=False, default=False)
    """
    True if the value is in fact NaN.
    """
    run_uuid = Column(String(32), ForeignKey("runs.run_uuid"))
    """
    Run UUID to which this metric belongs to: Part of *Primary Key* for ``latest_metrics`` table.
                                              *Foreign Key* into ``runs`` table.
    """
    run = relationship("SqlRun", backref=backref("latest_metrics", cascade="all"))
    """
    SQLAlchemy relationship (many:one) with :py:class:`mlflow.store.dbmodels.models.SqlRun`.
    """

    def __repr__(self):
        return "<SqlLatestMetric({}, {}, {}, {})>".format(
            self.key, self.value, self.timestamp, self.step
        )

    def to_mlflow_entity(self):
        """
        Convert DB model to corresponding MLflow entity.

        :return: :py:class:`mlflow.entities.Metric`.
        """
        return Metric(
            key=self.key,
            value=self.value if not self.is_nan else float("nan"),
            timestamp=self.timestamp,
            step=self.step,
        )


class SqlParam(Base):
    __tablename__ = "params"
    __table_args__ = (
        PrimaryKeyConstraint("key", "run_uuid", name="param_pk"),
        Index(f"index_{__tablename__}_run_uuid", "run_uuid"),
    )

    key = Column(String(250))
    """
    Param key: `String` (limit 250 characters). Part of *Primary Key* for ``params`` table.
    """
    value = Column(String(500), nullable=False)
    """
    Param value: `String` (limit 500 characters). Defined as *Non-null* in schema.
    """
    run_uuid = Column(String(32), ForeignKey("runs.run_uuid"))
    """
    Run UUID to which this metric belongs to: Part of *Primary Key* for ``params`` table.
                                              *Foreign Key* into ``runs`` table.
    """
    run = relationship("SqlRun", backref=backref("params", cascade="all"))
    """
    SQLAlchemy relationship (many:one) with :py:class:`mlflow.store.dbmodels.models.SqlRun`.
    """

    def __repr__(self):
        return "<SqlParam({}, {})>".format(self.key, self.value)

    def to_mlflow_entity(self):
        """
        Convert DB model to corresponding MLflow entity.

        :return: :py:class:`mlflow.entities.Param`.
        """
        return Param(key=self.key, value=self.value)<|MERGE_RESOLUTION|>--- conflicted
+++ resolved
@@ -27,10 +27,7 @@
 from mlflow.entities.lifecycle_stage import LifecycleStage
 from mlflow.store.db.base_sql_model import Base
 from mlflow.utils.mlflow_tags import _get_run_name_from_tags
-<<<<<<< HEAD
-=======
 from mlflow.utils.time_utils import get_current_time_millis
->>>>>>> ca98d871
 
 SourceTypes = [
     SourceType.to_string(SourceType.NOTEBOOK),
@@ -75,19 +72,11 @@
     Lifecycle Stage of experiment: `String` (limit 32 characters).
                                     Can be either ``active`` (default) or ``deleted``.
     """
-<<<<<<< HEAD
-    creation_time = Column(BigInteger(), default=int(time.time() * 1000))
+    creation_time = Column(BigInteger(), default=get_current_time_millis)
     """
     Creation time of experiment: `BigInteger`.
     """
-    last_update_time = Column(BigInteger(), default=int(time.time() * 1000))
-=======
-    creation_time = Column(BigInteger(), default=get_current_time_millis)
-    """
-    Creation time of experiment: `BigInteger`.
-    """
     last_update_time = Column(BigInteger(), default=get_current_time_millis)
->>>>>>> ca98d871
     """
     Last Update time of experiment: `BigInteger`.
     """
@@ -157,11 +146,7 @@
     Run Status: `String` (limit 20 characters). Can be one of ``RUNNING``, ``SCHEDULED`` (default),
                 ``FINISHED``, ``FAILED``.
     """
-<<<<<<< HEAD
-    start_time = Column(BigInteger, default=int(time.time() * 1000))
-=======
     start_time = Column(BigInteger, default=get_current_time_millis)
->>>>>>> ca98d871
     """
     Run start time: `BigInteger`. Defaults to current system time.
     """
